--- conflicted
+++ resolved
@@ -42,15 +42,10 @@
       if (version >= 0.544) {
         console.log(`PF2e System | Preparing to update ${actorData._id} (${actorData.name}) schema to version ${version}`);
         
-<<<<<<< HEAD
-        deltaData['data.attributes.hp.spmax'] = 0; 
-        deltaData['data.attributes.hp.spvalue'] = 0; 
-=======
         deltaData['data.attributes.sp'] = {}; 
         deltaData['data.attributes.sp.min'] = 0; 
         deltaData['data.attributes.sp.max'] = 0; 
         deltaData['data.attributes.sp.value'] = 0; 
->>>>>>> 81a6e6b2
 
         deltaData['data.attributes.resolve'] = {}; 
         deltaData['data.attributes.resolve.value'] = 0; 
