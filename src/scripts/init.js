--- conflicted
+++ resolved
@@ -57,18 +57,13 @@
         updated = true;
       } 
 
-<<<<<<< HEAD
-      if (worldSchemaVersion < 0.545) {
-        console.log(`PF2e System | Preparing to update ${actorData._id} (${actorData.name}) schema to version ${systemSchemaVersion}`);
-        
+      if (worldSchemaVersion < 0.559) {
         deltaData['data.attributes.flatbonushp'] = 0; 
         deltaData['data.attributes.levelbonushp'] = 0; 
         deltaData['data.attributes.flatbonussp'] = 0; 
         deltaData['data.attributes.levelbonussp'] = 0; 
         deltaData['data.attributes.ancestryhp'] = 0; 
         deltaData['data.attributes.classhp'] = 0; 
-=======
-      if (worldSchemaVersion < 0.559) {
 
         if (actor.data.type === 'npc') {
           console.log(`PF2e System | Preparing to update ${actorData._id} (${actorData.name}) schema to version ${systemSchemaVersion}`);
@@ -99,7 +94,6 @@
         
 
         updated = true;
->>>>>>> c4073924
       }
 
       if (!updated) {
