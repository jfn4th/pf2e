{
  "name": "pf2e",
  "title": "Pathfinder 2nd Edition",
  "description": "A community contributed game system for Pathfinder Second Edition.",
  "version": "0.574.2",
  "schema": 0.574,
  "minimumCoreVersion": "0.4.7",
  "compatibleCoreVersion": "0.5.5",
  "author": "hooking, Trey",
  "esmodules": ["pf2e.js"],
  "scripts": [
    "./scripts/init.js",
    "./scripts/item/sheet.js",
    "./scripts/actor/trait-selector.js",
    "./scripts/actor/statusEffects.js",
    "./scripts/dice.js",
    "./scripts/packs/spell-browser.js",
    "./scripts/chat/chatdamagebuttonsPF2e.js",
    "./scripts/actor/sheet/itemBehaviour.js"
  ],
  "styles": ["./styles/pf2e.css"],
  "packs": [
    {
      "name": "spells-srd",
      "label": "Spells (SRD)",
      "system": "pf2e",
      "module": "pf2e",
      "path": "./packs/spells.db",
      "entity": "Item"
    },
    {
      "name": "feats-srd",
      "label": "Feats (SRD)",
      "system": "pf2e",
      "module": "pf2e",
      "path": "./packs/feats.db",
      "entity": "Item"
    },
    {
      "name": "equipment-srd",
      "label": "Equipment (SRD)",
      "system": "pf2e",
      "module": "pf2e",
      "path": "./packs/equipment.db",
      "entity": "Item"
    },
    {
      "name": "conditionspf2e",
      "label": "Conditions (PF2e)",
      "system": "pf2e",
      "module": "pf2e",
      "path": "packs/conditionspf2e.db",
      "entity": "JournalEntry"
    },
    {
      "name": "actionspf2e",
      "label": "Actions (SRD)",
      "system": "pf2e",
      "module": "pf2e",
      "path": "packs/actions.db",
      "entity": "Item"
    },
    {
<<<<<<< HEAD
      "name": "bestiary-v05750",
      "label": "Bestiary v0.575.0",
=======
      "name": "age-of-ashes-bestiary",
      "label": "Age of Ashes Bestiary",
      "system": "pf2e",
      "module": "pf2e",
      "path": "packs/age-of-ashes-bestiary.db",
      "entity": "Actor"
    },
    {
      "name": "bestiary-v05740",
      "label": "Bestiary v0.574.0",
>>>>>>> d0a15890
      "system": "pf2e",
      "module": "pf2e",
      "path": "packs/bestiary-v05750.db",
      "entity": "Actor"
    },
    {
      "name": "fall-of-plaguestone-bestiary-v012",
      "label": "Fall of Plaguestone Bestiary v0.1.2",
      "system": "pf2e",
      "module": "pf2e",
      "path": "packs/fall-of-plaguestone.db",
      "entity": "Actor"
    },
    {
      "name": "iconics",
      "label": "Iconics Pregenerated Characters",
      "system": "pf2e",
      "module": "pf2e",
      "path": "packs/iconics.db",
      "entity": "Actor"
    },
    {
      "name": "ancestryfeatures",
      "label": "Ancestry Features (SRD)",
      "path": "packs/ancestryfeatures.db",
      "entity": "Item",
      "module": "pf2e",
      "system": "pf2e"
    },
    {
      "name": "classfeatures",
      "label": "Class Features (SRD)",
      "path": "packs/classfeatures.db",
      "entity": "Item",
      "module": "pf2e",
      "system": "pf2e"
    },
    {
      "name": "rollable-tables",
      "label": "Rollable Tables",
      "path": "packs/rollable-tables.db",
      "entity": "RollTable",
      "system": "pf2e",
      "module": "pf2e"
    },
    {
      "name": "backgrounds",
      "label": "Backgrounds (SRD)",
      "system": "pf2e",
      "module": "pf2e",
      "path": "packs/backgrounds.db",
      "entity": "JournalEntry"
    },
    {
      "name": "classes",
      "label": "Classes (SRD)",
      "system": "pf2e",
      "module": "pf2e",
      "path": "packs/classes.db",
      "entity": "JournalEntry"
    },
    {
      "name": "critical-fumble-deck",
      "label": "Critical Fumble Deck",
      "system": "pf2e",
      "module": "pf2e",
      "path": "packs/critical-fumble-deck.db",
      "entity": "JournalEntry"
    },
    {
      "name": "critical-hit-deck",
      "label": "Critical Hit Deck",
      "system": "pf2e",
      "module": "pf2e",
      "path": "packs/critical-hit-deck.db",
      "entity": "JournalEntry"
    },
    {
      "name": "pf2e-macros",
      "label": "PF2e Macros",
      "system": "pf2e",
      "module": "pf2e",
      "path": "packs/pf2e-macros.db",
      "entity": "Macro"
    }
  ],
  "languages": [
    {
      "lang": "en",
      "name": "English",
      "path": "lang/en.json"
    }
  ],
  "socket": true,
  "templateVersion": 2,
  "initiative": "1d20 + @attributes.perception.value + (@abilities.wis.value / 100)",
  "gridDistance": 5,
  "gridUnits": "ft",
  "url": "https://gitlab.com/hooking/foundry-vtt---pathfinder-2e",
  "manifest": "https://gitlab.com/hooking/foundry-vtt---pathfinder-2e/raw/master/system.json",
  "download": "https://gitlab.com/hooking/foundry-vtt---pathfinder-2e/uploads/9dcc83052d3221562f07399acf4b282d/pf2e-v0.574.2.zip"
}<|MERGE_RESOLUTION|>--- conflicted
+++ resolved
@@ -61,24 +61,19 @@
       "entity": "Item"
     },
     {
-<<<<<<< HEAD
       "name": "bestiary-v05750",
       "label": "Bestiary v0.575.0",
-=======
+      "system": "pf2e",
+      "module": "pf2e",
+      "path": "packs/bestiary-v05750.db",
+      "entity": "Actor"
+    },    
+    {
       "name": "age-of-ashes-bestiary",
       "label": "Age of Ashes Bestiary",
       "system": "pf2e",
       "module": "pf2e",
       "path": "packs/age-of-ashes-bestiary.db",
-      "entity": "Actor"
-    },
-    {
-      "name": "bestiary-v05740",
-      "label": "Bestiary v0.574.0",
->>>>>>> d0a15890
-      "system": "pf2e",
-      "module": "pf2e",
-      "path": "packs/bestiary-v05750.db",
       "entity": "Actor"
     },
     {
